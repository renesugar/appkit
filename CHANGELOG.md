<<<<<<< HEAD
# PR [#2](https://github.com/theplant/appkit/pull/2)

* Add `encryptedbox` package

# PR [#43](https://github.com/theplant/appkit/pull/43)
=======
# PR [#43](https://github.com/theplant/appkit-private/pull/43)
>>>>>>> 366e02fe

* Add `APPKIT_LOG_HUMAN` environment flag to output logs with better formatted for human


# PR [#42](https://github.com/theplant/appkit-private/pull/42)

* Add Package appkit/sessions

# [Add support for logging fields via monitoring.Monitor (PR#37)](https://github.com/theplant/appkit-private/pull/37)

## Breaking changes

* [Changed monitoring interface](https://github.com/theplant/appkit-private/pull/37/commits/5dde9fa2bc77527f9760feecdda762864fa0572c#diff-2b8f43b8889cf5d451e1b7e74a89ae74L62) to accept data fields in addition to tags.

## Changed behaviour

* Monitoring middleware now logs `req_id` as a field, rather than a
tag, to avoid generating InfluxDB series with immense
[cardinality](https://docs.influxdata.com/influxdb/v1.2/concepts/glossary/#series-cardinality).

# PR [#35](https://github.com/theplant/appkit-private/pull/35)

## Added

* Add Package appkit/kerrs
* Add `log.WithError` to log to be able to log appkit errors with ease

# PR [#33](https://github.com/theplant/appkit-private/pull/33)

## Added

* [`log.NewNopLogger` function](https://github.com/theplant/appkit/blob/08b478e/log/log.go#L74-L78)
* [`log.Context` function](https://github.com/theplant/appkit/blob/08b478e/log/context.go#L29-L32)

## Fixed

* `log.FromContext` panic when receiving a nil context bug

# PR [#32](https://github.com/theplant/appkit-private/pull/32)

## Added

* [`errornotifier` package](errornotifier/README.md)

# PR [#30](https://github.com/theplant/appkit-private/pull/30)

## Added

* `monitoring` package


# PR [#29](https://github.com/theplant/appkit-private/pull/29) Context cleanup

## Breaking changes

* Move Gorm/DB context functions from `contexts` to `appkit/db`
* Move logging context functions from `contexts` to `appkit/log`
* Move tracing context functions from `contexts` to `contexts/trace`
<|MERGE_RESOLUTION|>--- conflicted
+++ resolved
@@ -1,12 +1,8 @@
-<<<<<<< HEAD
 # PR [#2](https://github.com/theplant/appkit/pull/2)
 
 * Add `encryptedbox` package
 
-# PR [#43](https://github.com/theplant/appkit/pull/43)
-=======
 # PR [#43](https://github.com/theplant/appkit-private/pull/43)
->>>>>>> 366e02fe
 
 * Add `APPKIT_LOG_HUMAN` environment flag to output logs with better formatted for human
 
