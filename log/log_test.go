--- conflicted
+++ resolved
@@ -92,13 +92,11 @@
 		t.Error(err)
 	}
 
-<<<<<<< HEAD
-	l.WrapError(errors.New("hello error")).Log("msg", "there is a big error")
-=======
 	log.SetStdLogOutput(l)
 
+	l.WrapError(errors.New("hello error")).Log("msg", "there is a big error")
+
 	stdl.Println("hello from go standard log")
->>>>>>> 4275f44d
 
 	l.Info().Log("msg", "hello world", "order_code", "111222", "customer_id", "ABCDEFG")
 
